--- conflicted
+++ resolved
@@ -580,6 +580,11 @@
         if self.options.publish:
             update_fields['public'] = True
 
+            if (self.options.trivial_publish and
+                self.tool.capabilities.has_capability('review_requests',
+                                                      'trivial_publish')):
+                update_fields['trivial'] = True
+
         if not self.options.diff_only:
             # If the user has requested to guess the summary or description,
             # get the commit message and override the summary and description
@@ -617,50 +622,23 @@
             if self.options.description:
                 update_fields['description'] = self.options.description
 
-<<<<<<< HEAD
-        if self.options.publish:
-            update_fields['public'] = True
-
-            if (self.options.trivial_publish and
-                self.tool.capabilities.has_capability('review_requests',
-                                                      'trivial_publish')):
-                update_fields['trivial'] = True
-
-        if self.options.change_description is not None:
-            if review_request.public:
-                update_fields['changedescription'] = \
-                    self.options.change_description
-
-                if (self.options.markdown and
-                    self.tool.capabilities.has_capability('text', 'markdown')):
-                    update_fields['changedescription_text_type'] = 'markdown'
+            if self.options.change_description is not None:
+                if review_request.public:
+                    update_fields['changedescription'] = \
+                        self.options.change_description
+
+                    if (self.options.markdown and
+                        self.tool.capabilities.has_capability('text',
+                                                              'markdown')):
+                        update_fields['changedescription_text_type'] = \
+                            'markdown'
+                    else:
+                        update_fields['changedescription_text_type'] = \
+                            'plain'
                 else:
-                    update_fields['changedescription_text_type'] = 'plain'
-            else:
-                logging.error(
-                    'The change description field can only be set when '
-                    'publishing an update. Use --description instead.')
-
-        if supports_posting_commit_ids and commit_id != draft.commit_id:
-            update_fields['commit_id'] = commit_id or ''
-=======
-            if self.options.testing_done:
-                update_fields['testing_done'] = self.options.testing_done
-
-            if ((self.options.description or self.options.testing_done) and
-                self.options.markdown and
-                self.tool.capabilities.has_capability('text', 'markdown')):
-                # The user specified that their Description/Testing Done are
-                # valid Markdown, so tell the server so it won't escape the text.
-                update_fields['text_type'] = 'markdown'
-
-            if self.options.change_description:
-                update_fields['changedescription'] = \
-                    self.options.change_description
-
-            if supports_posting_commit_ids and commit_id != draft.commit_id:
-                update_fields['commit_id'] = commit_id or ''
->>>>>>> 416b6a28
+                    logging.error(
+                        'The change description field can only be set when '
+                        'publishing an update. Use --description instead.')
 
         if update_fields:
             try:
