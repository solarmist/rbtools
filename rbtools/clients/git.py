--- conflicted
+++ resolved
@@ -469,20 +469,12 @@
         if include_files:
             include_files = ['--'] + include_files
 
+        diff_cmd_params = ['--no-color', '-c', 'core.quotepath=false']
         if self.type in ('svn', 'perforce'):
-<<<<<<< HEAD
-            diff_cmd_params = ['--no-color', '--no-prefix', '-r', '-u']
+            diff_cmd_params.extend(['--no-prefix', '-r', '-u'])
         elif self.type == 'git':
-            diff_cmd_params = ['--no-color', '--full-index',
-                               '--ignore-submodules']
-=======
-            diff_cmd = [self.git, '-c', 'core.quotepath=false', 'diff',
-                        '--no-color', '--no-prefix', '-r', '-u', rev_range]
-        elif self.type == "git":
-            diff_cmd = [self.git, '-c', 'core.quotepath=false', 'diff',
-                        '--no-color', '--full-index', '--ignore-submodules',
-                        rev_range]
->>>>>>> ac0aa18b
+            diff_cmd_params.extend(['-c', 'diff.noprefix=false',
+                                    '--full-index', '--ignore-submodules'])
 
             if (self.capabilities is not None and
                 self.capabilities.has_capability('diffs', 'moved_files')):
