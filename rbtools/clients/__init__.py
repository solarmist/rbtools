from __future__ import print_function, unicode_literals

import logging
import pkg_resources
import re
import six
import sys

from rbtools.utils.process import die, execute


# The clients are lazy loaded via load_scmclients()
SCMCLIENTS = None


class PatchResult(object):
    """The result of a patch operation.

    This stores state on whether the patch could be applied (fully or
    partially), whether there are conflicts that can be resolved (as in
    conflict markers, not reject files), which files conflicted, and the
    patch output.
    """
    def __init__(self, applied, has_conflicts=False,
                 conflicting_files=[], patch_output=None):
        self.applied = applied
        self.has_conflicts = has_conflicts
        self.conflicting_files = conflicting_files
        self.patch_output = patch_output


class SCMClient(object):
    """A base representation of an SCM tool.

    These are used for fetching repository information and generating diffs.
    """
    name = None

    supports_diff_extra_args = False
    supports_diff_exclude_patterns = False
<<<<<<< HEAD
    supports_post_with_history = False
=======
    supports_patch_revert = False
>>>>>>> 62739b90

    can_amend_commit = False
    can_merge = False
    can_push_upstream = False
    can_delete_branch = False

    def __init__(self, config=None, options=None):
        self.config = config or {}
        self.options = options
        self.capabilities = None

    def get_repository_info(self):
        return None

    def check_options(self):
        pass

    def scan_for_server(self, repository_info):
        """Find the server path.

        This will search for the server name in the .reviewboardrc config
        files. These are loaded with the current directory first, and searching
        through each parent directory, and finally $HOME/.reviewboardrc last.
        """
        return self._get_server_from_config(self.config, repository_info)

    def parse_revision_spec(self, revisions=[]):
        """Parses the given revision spec.

        The 'revisions' argument is a list of revisions as specified by the
        user. Items in the list do not necessarily represent a single revision,
        since the user can use SCM-native syntaxes such as "r1..r2" or "r1:r2".
        SCMTool-specific overrides of this method are expected to deal with
        such syntaxes.

        This will return a dictionary with the following keys:
            'base':        A revision to use as the base of the resulting diff.
            'tip':         A revision to use as the tip of the resulting diff.
            'parent_base': (optional) The revision to use as the base of a
                           parent diff.

        These will be used to generate the diffs to upload to Review Board (or
        print). The diff for review will include the changes in (base, tip],
        and the parent diff (if necessary) will include (parent, base].

        If a single revision is passed in, this will return the parent of that
        revision for 'base' and the passed-in revision for 'tip'.

        If zero revisions are passed in, this will return revisions relevant
        for the "current change". The exact definition of what "current" means
        is specific to each SCMTool backend, and documented in the
        implementation classes.
        """
        return {
            'base': None,
            'tip': None,
        }

    def diff(self, revisions, include_files=[], exclude_patterns=[],
             extra_args=[]):
        """
        Returns the generated diff and optional parent diff for this
        repository.

        The return value must be a dictionary, and must have, at a minimum,
        a 'diff' field. A 'parent_diff' can also be provided.

        It may also return 'base_commit_id', representing the revision/ID of
        the commit that the diff or parent diff is based on. This exists
        because in some diff formats, this may different from what's provided
        in the diff.
        """
        return {
            'diff': None,
            'parent_diff': None,
            'base_commit_id': None,
        }

    def _get_server_from_config(self, config, repository_info):
        if 'REVIEWBOARD_URL' in config:
            return config['REVIEWBOARD_URL']
        elif 'TREES' in config:
            trees = config['TREES']
            if not isinstance(trees, dict):
                die('Warning: "TREES" in config file is not a dict!')

            # If repository_info is a list, check if any one entry is in trees.
            path = None

            if isinstance(repository_info.path, list):
                for path in repository_info.path:
                    if path in trees:
                        break
                else:
                    path = None
            elif repository_info.path in trees:
                path = repository_info.path

            if path and 'REVIEWBOARD_URL' in trees[path]:
                return trees[path]['REVIEWBOARD_URL']

        return None

    def _get_p_number(self, base_path, base_dir):
        """Return the appropriate value for the -p argument to patch.

        This function returns an integer. If the integer is -1, then the -p
        option should not be provided to patch. Otherwise, the return value is
        the argument to patch -p.
        """
        if base_path and base_dir.startswith(base_path):
            return base_path.count('/') + 1
        else:
            return -1

    def _strip_p_num_slashes(self, files, p_num):
        """Strips the smallest prefix containing p_num slashes from file names.

        To match the behavior of the patch -pX option, adjacent slashes are
        counted as a single slash.
        """
        if p_num > 0:
            regex = re.compile(r'[^/]*/+')
            return [regex.sub('', f, p_num) for f in files]
        else:
            return files

    def _execute(self, cmd, *args, **kwargs):
        """
        Prints the results of the executed command and returns
        the data result from execute.
        """
        return execute(cmd, ignore_errors=True, *args, **kwargs)

    def has_pending_changes(self):
        """Checks if there are changes waiting to be committed.

        Derived classes should override this method if they wish to support
        checking for pending changes.
        """
        raise NotImplementedError

    def apply_patch(self, patch_file, base_path, base_dir, p=None,
                    revert=False):
        """Apply the patch and return a PatchResult indicating its success."""
        # Figure out the -p argument for patch. We override the calculated
        # value if it is supplied via a commandline option.
        p_num = p or self._get_p_number(base_path, base_dir)

        cmd = ['patch']

        if revert:
            cmd.append('-R')

        if p_num >= 0:
            cmd.append('-p%d' % p_num)

        cmd.extend(['-i', six.text_type(patch_file)])

        # Ignore return code 2 in case the patch file consists of only empty
        # files, which 'patch' can't handle. Other 'patch' errors also give
        # return code 2, so we must check the command output.
        rc, patch_output = execute(cmd, extra_ignore_errors=(2,),
                                   return_error_code=True)
        only_garbage_in_patch = ('patch: **** Only garbage was found in the '
                                 'patch input.\n')

        if (patch_output and patch_output.startswith('patch: **** ') and
            patch_output != only_garbage_in_patch):
            die('Failed to execute command: %s\n%s' % (cmd, patch_output))

        # Check the patch for any added/deleted empty files to handle.
        if self.supports_empty_files():
            try:
                with open(patch_file, 'rb') as f:
                    patch = f.read()
            except IOError as e:
                logging.error('Unable to read file %s: %s', patch_file, e)
                return

            patched_empty_files = self.apply_patch_for_empty_files(
                patch, p_num, revert=revert)

            # If there are no empty files in a "garbage-only" patch, the patch
            # is probably malformed.
            if (patch_output == only_garbage_in_patch and
                not patched_empty_files):
                die('Failed to execute command: %s\n%s' % (cmd, patch_output))

        # TODO: Should this take into account apply_patch_for_empty_files ?
        #       The return value of that function is False both when it fails
        #       and when there are no empty files.
        return PatchResult(applied=(rc == 0), patch_output=patch_output)

    def create_commit(self, message, author, run_editor,
                      files=[], all_files=False):
        """Creates a commit based on the provided message and author.

        Derived classes should override this method if they wish to support
        committing changes to their repositories.
        """
        raise NotImplementedError

    def get_commit_message(self, revisions):
        """Returns the commit message from the commits in the given revisions.

        This pulls out the first line from the commit messages of the
        given revisions. That is then used as the summary.
        """
        commit_message = self.get_raw_commit_message(revisions)
        lines = commit_message.splitlines()

        if not lines:
            return None

        result = {
            'summary': lines[0],
        }

        # Try to pull the body of the commit out of the full commit
        # description, so that we can skip the summary.
        if len(lines) >= 3 and lines[0] and not lines[1]:
            result['description'] = '\n'.join(lines[2:]).strip()
        else:
            result['description'] = commit_message

        return result

    def delete_branch(self, branch_name, merged_only=True):
        """Deletes the specified branch.

        If merged_only is False, then the branch will be deleted even if not
        yet merged into an upstream branch.
        """
        raise NotImplementedError

    def merge(self, target, destination, message, author, squash=False,
              run_editor=False):
        """Merges the target branch with destination branch."""
        raise NotImplementedError

    def push_upstream(self, remote_branch):
        """Pushes the current branch to upstream."""
        raise NotImplementedError

    def get_raw_commit_message(self, revisions):
        """Extracts the commit messages on the commits in the given revisions.

        Derived classes should override this method in order to allow callers
        to fetch commit messages. This is needed for description guessing.

        If a derived class is unable to fetch the description, ``None`` should
        be returned.

        Callers that need to differentiate the summary from the description
        should instead use get_commit_message().
        """
        raise NotImplementedError

    def get_current_branch(self):
        """Returns the repository branch name of the current directory.

        Derived classes should override this method if they are able to
        determine the current branch of the working directory.

        If a derived class is unable to unable to determine the branch,
        ``None`` should be returned.
        """
        raise NotImplementedError

<<<<<<< HEAD
    def get_history(self, revisions):
        """Returns the history between the given revisions.

        Derived classes should override this method if they want to support
        posting review requests with commit history.
=======
    def supports_empty_files(self):
        """Check if the RB server supports added/deleted empty files.

        This method returns False. To change this behaviour, override it in a
        subclass.
        """
        return False

    def apply_patch_for_empty_files(self, patch, p_num, revert=False):
        """Return True if any empty files in the patch are applied.

        If there are no empty files in the patch or if an error occurs while
        applying the patch, we return False.
>>>>>>> 62739b90
        """
        raise NotImplementedError


class RepositoryInfo(object):
    """
    A representation of a source code repository.
    """
    def __init__(self, path=None, base_path=None, supports_changesets=False,
                 supports_parent_diffs=False):
        self.path = path
        self.base_path = base_path
        self.supports_changesets = supports_changesets
        self.supports_parent_diffs = supports_parent_diffs
        logging.debug('repository info: %s' % self)

    def __str__(self):
        return 'Path: %s, Base path: %s, Supports changesets: %s' % \
            (self.path, self.base_path, self.supports_changesets)

    def set_base_path(self, base_path):
        if not base_path.startswith('/'):
            base_path = '/' + base_path
        logging.debug('changing repository info base_path from %s to %s',
                      (self.base_path, base_path))
        self.base_path = base_path

    def find_server_repository_info(self, server):
        """
        Try to find the repository from the list of repositories on the server.
        For Subversion, this could be a repository with a different URL. For
        all other clients, this is a noop.
        """
        return self


def load_scmclients(config, options):
    global SCMCLIENTS

    SCMCLIENTS = {}

    for ep in pkg_resources.iter_entry_points(group='rbtools_scm_clients'):
        try:
            SCMCLIENTS[ep.name] = ep.load()(config=config, options=options)
        except Exception as e:
            logging.error('Could not load SCM Client "%s": %s' % (ep.name, e))


def scan_usable_client(config, options, client_name=None):
    from rbtools.clients.perforce import PerforceClient

    repository_info = None
    tool = None

    # TODO: We should only load all of the scm clients if the
    # client_name isn't provided.
    if SCMCLIENTS is None:
        load_scmclients(config, options)

    if client_name:
        if client_name not in SCMCLIENTS:
            logging.error('The provided repository type "%s" is invalid.' %
                          client_name)
            sys.exit(1)
        else:
            scmclients = {
                client_name: SCMCLIENTS[client_name]
            }
    else:
        scmclients = SCMCLIENTS

    for name, tool in six.iteritems(scmclients):
        logging.debug('Checking for a %s repository...' % tool.name)
        repository_info = tool.get_repository_info()

        if repository_info:
            break

    if not repository_info:
        if client_name:
            logging.error('The provided repository type was not detected '
                          'in the current directory.')
        elif getattr(options, 'repository_url', None):
            logging.error('No supported repository could be accessed at '
                          'the supplied url.')
        else:
            logging.error('The current directory does not contain a checkout '
                          'from a supported source code repository.')

        sys.exit(1)

    # Verify that options specific to an SCM Client have not been mis-used.
    if (getattr(options, 'change_only', False) and
        not repository_info.supports_changesets):
        sys.stderr.write('The --change-only option is not valid for the '
                         'current SCM client.\n')
        sys.exit(1)

    if (getattr(options, 'parent_branch', None) and
        not repository_info.supports_parent_diffs):
        sys.stderr.write('The --parent option is not valid for the '
                         'current SCM client.\n')
        sys.exit(1)

    if (not isinstance(tool, PerforceClient) and
        (getattr(options, 'p4_client', None) or
         getattr(options, 'p4_port', None))):
        sys.stderr.write('The --p4-client and --p4-port options are not valid '
                         'for the current SCM client.\n')
        sys.exit(1)

    return (repository_info, tool)


def print_clients(config, options):
    """Print the supported detected SCM clients.

    Each SCM client, including those provided by third party packages,
    will be printed. Additionally, SCM clients which are detected in
    the current directory will be highlighted.
    """
    print('The following repository types are supported by this installation')
    print('of RBTools. Each "<type>" may be used as a value for the')
    print('"--repository-type=<type>" command line argument. Repository types')
    print('which are detected in the current directory are marked with a "*"')
    print('[*] "<type>": <Name>')

    if SCMCLIENTS is None:
        load_scmclients(config, options)

    for name, tool in six.iteritems(SCMCLIENTS):
        repository_info = tool.get_repository_info()

        if repository_info:
            print(' * "%s": %s' % (name, tool.name))
        else:
            print('   "%s": %s' % (name, tool.name))<|MERGE_RESOLUTION|>--- conflicted
+++ resolved
@@ -38,11 +38,8 @@
 
     supports_diff_extra_args = False
     supports_diff_exclude_patterns = False
-<<<<<<< HEAD
+    supports_patch_revert = False
     supports_post_with_history = False
-=======
-    supports_patch_revert = False
->>>>>>> 62739b90
 
     can_amend_commit = False
     can_merge = False
@@ -313,27 +310,27 @@
         """
         raise NotImplementedError
 
-<<<<<<< HEAD
+    def supports_empty_files(self):
+        """Check if the RB server supports added/deleted empty files.
+
+        This method returns False. To change this behaviour, override it in a
+        subclass.
+        """
+        return False
+
+    def apply_patch_for_empty_files(self, patch, p_num, revert=False):
+        """Return True if any empty files in the patch are applied.
+
+        If there are no empty files in the patch or if an error occurs while
+        applying the patch, we return False.
+        """
+        raise NotImplementedError
+
     def get_history(self, revisions):
         """Returns the history between the given revisions.
 
         Derived classes should override this method if they want to support
         posting review requests with commit history.
-=======
-    def supports_empty_files(self):
-        """Check if the RB server supports added/deleted empty files.
-
-        This method returns False. To change this behaviour, override it in a
-        subclass.
-        """
-        return False
-
-    def apply_patch_for_empty_files(self, patch, p_num, revert=False):
-        """Return True if any empty files in the patch are applied.
-
-        If there are no empty files in the patch or if an error occurs while
-        applying the patch, we return False.
->>>>>>> 62739b90
         """
         raise NotImplementedError
 
